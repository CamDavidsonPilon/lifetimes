# -*- coding: utf-8 -*-
"""Lifetimes utils and helpers."""

from __future__ import division
import numpy as np
import pandas as pd
import dill

pd.options.mode.chained_assignment = None

__all__ = [
    "calibration_and_holdout_data",
    "summary_data_from_transaction_data",
    "calculate_alive_path",
    "expected_cumulative_transactions",
    "holdout_data",
    "customer_lifetime_value", 
    "expected_cumulative_clv"
]


class ConvergenceError(ValueError):
    """
    Convergence Error Class.
    """

    pass


def calibration_and_holdout_data(
    transactions,
    customer_id_col,
    datetime_col,
    calibration_period_end,
    observation_period_end=None,
    freq="D",
    datetime_format=None,
    monetary_value_col=None,
    freq_multiplier=1,
    count_intra_period_transaction=False,
    discrete_time = False,
    discrete_recency_T=False
):
    """
    Create a summary of each customer over a calibration and holdout period.

    This function creates a summary of each customer over a calibration and
    holdout period (training and testing, respectively).
    It accepts transaction data, and returns a DataFrame of sufficient statistics.

    Parameters
    ----------
    transactions: :obj: DataFrame
        a Pandas DataFrame that contains the customer_id col and the datetime col.
    customer_id_col: string
        the column in transactions DataFrame that denotes the customer_id
    datetime_col:  string
        the column in transactions that denotes the datetime the purchase was made.
    calibration_period_end: :obj: datetime
        a period to limit the calibration to, inclusive.
    observation_period_end: :obj: datetime, optional
         a string or datetime to denote the final date of the study.
         Events after this date are truncated. If not given, defaults to the max 'datetime_col'.
    freq: string, optional
        Default 'D' for days. Other examples: 'W' for weekly.
    datetime_format: string, optional
        a string that represents the timestamp format. Useful if Pandas can't understand
        the provided format.
    monetary_value_col: string, optional
        the column in transactions that denotes the monetary value of the transaction.
        Optional, only needed for customer lifetime value estimation models.
    freq_multiplier: int, optional
        Default 1, could be use to get exact cumulative transactions predicted
        by model, i.e. model trained with freq='W', passed freq to
        expected_cumulative_transactions is freq='D', and freq_multiplier=7.
    count_intra_period_transaction: bool, optional
        Default False.  If True, defines the first transaction as the single first transaction 
        for the customer.  If False, treats the first time period like the other time periods and 
        counts all transactions done in the first period together.
    discrete_time: bool, optional
        Default false.  If true will count recency and n for discrete models.  If false will calculate recency
        and T for continuous time models
    discrete_recency_T: bool, optional
        Default false.  If true will case recency and T to integers.  If false will return calculated
        recency and frequency.
        

    Returns
    -------
    :obj: DataFrame
        A dataframe with columns frequency_cal, recency_cal, T_cal, frequency_holdout, duration_holdout
        If monetary_value_col isn't None, the dataframe will also have the columns monetary_value_cal and
        monetary_value_holdout.
    """

    if observation_period_end is None:
        observation_period_end = transactions[datetime_col].max()

    transaction_cols = [customer_id_col, datetime_col]
    
    if monetary_value_col:
        transaction_cols.append(monetary_value_col)
    transactions = transactions[transaction_cols].copy()

    transactions[datetime_col] = pd.to_datetime(transactions[datetime_col], format=datetime_format)
    observation_period_end = pd.to_datetime(observation_period_end, format=datetime_format)
    calibration_period_end = pd.to_datetime(calibration_period_end, format=datetime_format)
    
    calibration_transactions = transactions.loc[transactions[datetime_col] <= calibration_period_end].copy()
    if calibration_transactions.empty:
        raise ValueError(
            "There is no data available. Check the `calibration_period_end` and confirm that values in `transactions` occur prior to those dates."
        )
        
    # create calibration dataset
    calibration_summary_data = summary_data_from_transaction_data(
        calibration_transactions,
        customer_id_col,
        datetime_col,
        datetime_format=datetime_format,
        observation_period_end=calibration_period_end,
        freq=freq,
        monetary_value_col=monetary_value_col,
        freq_multiplier=freq_multiplier,
        count_intra_period_transaction=count_intra_period_transaction,
        discrete_time = discrete_time,
        discrete_recency_T=discrete_recency_T
    )
    
    calibration_summary_data.columns = [c + "_cal" for c in calibration_summary_data.columns]
        
    # create holdout summary dataset
    holdout_summary_data = holdout_data(
        transactions,
        customer_id_col,
        datetime_col,
        calibration_period_end=calibration_period_end,
        observation_period_end=observation_period_end,
        freq=freq,
        datetime_format=datetime_format,
        monetary_value_col=monetary_value_col,
        freq_multiplier=freq_multiplier
    )
    
    #Join calibration and holdout data sets
    combined_data = calibration_summary_data.join(holdout_summary_data, how="left")
    #combined_data = combined_data.reindex(transactions[customer_id_col].unique())
    combined_data.fillna(0, inplace=True)
    
    return combined_data

def _find_first_transactions(
    transactions,
    customer_id_col,
    datetime_col,
    monetary_value_col=None,
    datetime_format=None,
    observation_period_end=None,
    freq="D",
):
    """
    Return dataframe with first transactions.

    This takes a DataFrame of transaction data of the form:
        customer_id, datetime [, monetary_value]
    and appends a column named 'repeated' to the transaction log which indicates which rows
    are repeated transactions for that customer_id.

    Parameters
    ----------
    transactions: :obj: DataFrame
        a Pandas DataFrame that contains the customer_id col and the datetime col.
    customer_id_col: string
        the column in transactions DataFrame that denotes the customer_id
    datetime_col:  string
        the column in transactions that denotes the datetime the purchase was made.
    monetary_value_col: string, optional
        the column in transactions that denotes the monetary value of the transaction.
        Optional, only needed for customer lifetime value estimation models.
    observation_period_end: :obj: datetime
        a string or datetime to denote the final date of the study.
        Events after this date are truncated. If not given, defaults to the max 'datetime_col'.
    datetime_format: string, optional
        a string that represents the timestamp format. Useful if Pandas can't understand
        the provided format.
    freq: string, optional
        Default 'D' for days, 'W' for weeks, 'M' for months... etc. Full list here:
        http://pandas.pydata.org/pandas-docs/stable/timeseries.html#dateoffset-objects
    """

    if observation_period_end is None:
        observation_period_end = transactions[datetime_col].max()

    if type(observation_period_end) == pd.Period:
        observation_period_end = observation_period_end.to_timestamp()

    select_columns = [customer_id_col, datetime_col]

    if monetary_value_col:
        select_columns.append(monetary_value_col)

    transactions = transactions[select_columns].sort_values(select_columns).copy()

    # make sure the date column uses datetime objects, and use Pandas' DateTimeIndex.to_period()
    # to convert the column to a PeriodIndex which is useful for time-wise grouping and truncating
    transactions[datetime_col] = (
        pd.Index(
        pd.to_datetime(transactions[datetime_col], format=datetime_format))
                                  .to_period(freq)
                                  .to_timestamp()
    )
    transactions = transactions.loc[(transactions[datetime_col] <= observation_period_end)]
    
    period_groupby = transactions.groupby([customer_id_col, pd.Grouper(freq=freq, key=datetime_col)])
    
    if monetary_value_col:
        period_transactions = period_groupby[monetary_value_col].sum().reset_index()
    else:
        period_transactions = period_groupby.agg(lambda r: 1).reset_index()
        
    # initialize a new column where we will indicate which are the first transactions
    period_transactions["first"] = False
    # find all of the initial transactions and store as an index
    first_transactions = period_transactions.groupby(customer_id_col, sort=True, as_index=False).head(1).index
    # mark the initial transactions as True
    period_transactions.loc[first_transactions, "first"] = True
    select_columns.append("first")
    # reset datetime_col to period
    period_transactions[datetime_col] = pd.Index(period_transactions[datetime_col]).to_period(freq)

    return period_transactions[select_columns]


def summary_data_from_transaction_data(
    transactions,
    customer_id_col,
    datetime_col,
    monetary_value_col=None,
    datetime_format=None,
    observation_period_end=None,
    freq="D",
    freq_multiplier=1,
    count_intra_period_transaction=False,
    discrete_time=False,
    discrete_recency_T=False
):
    """
    Return summary data from transactions.

    This transforms a DataFrame of transaction data of the form:
        customer_id, datetime [, monetary_value]
    to a DataFrame of the form:
        customer_id, frequency, recency, T [, monetary_value]

    Parameters
    ----------
    transactions: :obj: DataFrame
        a Pandas DataFrame that contains the customer_id col and the datetime col.
    customer_id_col: string
        the column in transactions DataFrame that denotes the customer_id
    datetime_col:  string
        the column in transactions that denotes the datetime the purchase was made.
    monetary_value_col: string, optional
        the columns in the transactions that denotes the monetary value of the transaction.
        Optional, only needed for customer lifetime value estimation models.
    observation_period_end: datetime, optional
         a string or datetime to denote the final date of the study.
         Events after this date are truncated. If not given, defaults to the max 'datetime_col'.
    datetime_format: string, optional
        a string that represents the timestamp format. Useful if Pandas can't understand
        the provided format.
    freq: string, optional
        Default 'D' for days, 'W' for weeks, 'M' for months... etc. Full list here:
        http://pandas.pydata.org/pandas-docs/stable/timeseries.html#dateoffset-objects
    freq_multiplier: int, optional
        Default 1, could be use to get exact recency and T, i.e. with freq='W'
        row for user id_sample=1 will be recency=30 and T=39 while data in
        CDNOW summary are different. Exact values could be obtained with
        freq='D' and freq_multiplier=7 which will lead to recency=30.43
        and T=38.86
    count_intra_period_transaction: bool, optional
        Default True.  If true willl calculate frequency including intra period transactions 
        within the first period.  If false, will ignore the events within the first intra period.
        For example if the freq is 'M' and a customer has events on "2019-01-01" and "2019-01-10".
        True would return a frequency of 1 and false would return a frequency of 0.
    discrete_time: bool, optional
        Default false.  If true will count recency and n for discrete models.  If false will calculate recency
        and T for continuous time models
    discrete_recency_T: bool, optional
        Default false.  If true will case recency and T to integers.  If false will return calculated
        recency and frequency.
    Returns
    -------
    :obj: DataFrame:
        customer_id, frequency, recency, T [, monetary_value]
    """

    if observation_period_end is None:
        observation_period_end = (
            pd.to_datetime(transactions[datetime_col].max(), format=datetime_format)
            .to_period(freq)
            .to_timestamp()
        )
    else:
        observation_period_end = (
            pd.to_datetime(observation_period_end, format=datetime_format)
            .to_period(freq)
            .to_timestamp()
        )
        
    transactions = transactions.copy()
    transactions[datetime_col] = pd.to_datetime(transactions[datetime_col], format=datetime_format)
        
    # label all of the repeated transactions.  
    repeated_transactions = _find_first_transactions(
        transactions, customer_id_col, datetime_col, monetary_value_col, datetime_format, observation_period_end, freq
    )    
    repeated_transactions[datetime_col] = pd.Index(repeated_transactions[datetime_col]).to_timestamp()
    
    # count all orders by customer.
    customers = (
        repeated_transactions.groupby(customer_id_col, sort=False)[datetime_col]
        .agg(["min", "max", "count"])
    )
    
    #Count all intra-period transactions as individual events
    if count_intra_period_transaction:
        #Count all events in their periods
        customers["frequency"] = (
            transactions.groupby([customer_id_col])
            .agg("count")[datetime_col]
            .rename("frequency") 
            - 1
        )
    else:
        # subtract 1 from count, as we ignore their first transaction.
        customers["frequency"] = customers["count"] - 1
        
    #If continuous time
    if not discrete_time:
        customers["recency"] = (customers["max"] - customers["min"]) / np.timedelta64(1, freq) / freq_multiplier
        customers["T"] = (observation_period_end - customers["min"]) / np.timedelta64(1, freq) / freq_multiplier
        
        #If discrete recency
        if discrete_recency_T:
            customers["recency"] = customers["recency"].round(0)
            customers["T"]  = customers["T"].round(0)
        
        summary_columns = ["frequency", "recency", "T"]
        
        
    #Discrete time calculations
    else:
        customers["recency"] = np.round((customers["max"] - customers["min"].min()) / np.timedelta64(1, freq) / freq_multiplier, 0)
        customers["n"] = np.round((observation_period_end - customers["min"].min()) / np.timedelta64(1, freq) / freq_multiplier, 0)
        
        customers.loc[customers["frequency"]==0, "recency"] = 0
              
        summary_columns = ["frequency", "recency", "n"]
    
                          
    if monetary_value_col:
        #Average all intra-period transactions as individual events
        if count_intra_period_transaction:
            transactions.loc[transactions.groupby([customer_id_col]).head(1).index, monetary_value_col] = np.NaN
            
            customers["monetary_value"] = (
                transactions.groupby(customer_id_col)[monetary_value_col]
                .mean()
                .fillna(0)
            )
        #Average all events in their periods.  All events in first period are NaN
        else:
            repeated_transactions.loc[repeated_transactions['first'], monetary_value_col] = np.NaN
            
            customers["monetary_value"] = (
                repeated_transactions.groupby(customer_id_col)[monetary_value_col]
                .mean()
                .fillna(0)
            )
                
        summary_columns.append("monetary_value")

    return customers[summary_columns].astype(float)


def calculate_alive_path(
    model, 
    transactions, 
    datetime_col, 
    t, 
    freq="D"
):
    """
    Calculate alive path for plotting alive history of user.

    Uses the ``conditional_probability_alive()`` method of the model to achieve the path.

    Parameters
    ----------
    model:
        A fitted lifetimes model
    transactions: DataFrame
        a Pandas DataFrame containing the transactions history of the customer_id
    datetime_col: string
        the column in the transactions that denotes the datetime the purchase was made
    t: array_like
        the number of time units since the birth for which we want to draw the p_alive
    freq: string
        Default 'D' for days. Other examples= 'W' for weekly

    Returns
    -------
    :obj: Series
        A pandas Series containing the p_alive as a function of T (age of the customer)
    """

    customer_history = transactions[[datetime_col]].copy()
    customer_history[datetime_col] = pd.to_datetime(customer_history[datetime_col])
    customer_history = customer_history.set_index(datetime_col)
    # Add transactions column
    customer_history["transactions"] = 1

    # for some reason fillna(0) not working for resample in pandas with python 3.x,
    # changed to replace
    purchase_history = customer_history.resample(freq).sum().replace(np.nan, 0)["transactions"].values

    extra_columns = t + 1 - len(purchase_history)
    customer_history = pd.DataFrame(np.append(purchase_history, [0] * extra_columns), columns=["transactions"])
    # add T column
    customer_history["T"] = np.arange(customer_history.shape[0])
    # add cumulative transactions column
    customer_history["transactions"] = customer_history["transactions"].apply(lambda t: int(t > 0))
    customer_history["frequency"] = customer_history["transactions"].cumsum() - 1  # first purchase is ignored
    # Add t_x column
    customer_history["recency"] = customer_history.apply(
        lambda row: row["T"] if row["transactions"] != 0 else np.nan, axis=1
    )
    customer_history["recency"] = customer_history["recency"].fillna(method="ffill").fillna(0)

    return customer_history.apply(
        lambda row: model.conditional_probability_alive(row["frequency"], row["recency"], row["T"]), axis=1
    )


def _scale_time(
    age
):
    """
    Create a scalar such that the maximum age is 1.
    """

    return 1.0 / age.max()


def _check_inputs(
    frequency, 
    recency=None, 
    T=None, 
    monetary_value=None
):
    """
    Check validity of inputs.

    Raises ValueError when checks failed.

    The checks go sequentially from recency, to frequency and monetary value:

    - recency > T.
    - recency[frequency == 0] != 0)
    - recency < 0
    - zero length vector in frequency, recency or T
    - non-integer values in the frequency vector.
    - non-positive (<= 0) values in the monetary_value vector

    Parameters
    ----------
    frequency: array_like
        the frequency vector of customers' purchases (denoted x in literature).
    recency: array_like, optional
        the recency vector of customers' purchases (denoted t_x in literature).
    T: array_like, optional
        the vector of customers' age (time since first purchase)
    monetary_value: array_like, optional
        the monetary value vector of customer's purchases (denoted m in literature).
    """

    if recency is not None:
        if T is not None and np.any(recency > T):
            raise ValueError("Some values in recency vector are larger than T vector.")
        if np.any(recency[frequency == 0] != 0):
            raise ValueError("There exist non-zero recency values when frequency is zero.")
        if np.any(recency < 0):
            raise ValueError("There exist negative recency (ex: last order set before first order)")
        if any(x.shape[0] == 0 for x in [recency, frequency, T]):
            raise ValueError("There exists a zero length vector in one of frequency, recency or T.")
    if np.sum((frequency - frequency.astype(int)) ** 2) != 0:
        raise ValueError("There exist non-integer values in the frequency vector.")
    if monetary_value is not None and np.any(monetary_value <= 0):
        raise ValueError("There exist non-positive (<= 0) values in the monetary_value vector.")
    # TODO: raise warning if np.any(freqency > T) as this means that there are
    # more order-periods than periods.


def _customer_lifetime_value(
    transaction_prediction_model, 
    frequency, 
    recency, 
    T, 
    monetary_value, 
    time=12, 
    discount_rate=0.01, 
    freq="D"
):
    """
    Compute the average lifetime value for a group of one or more customers.

    This method computes the average lifetime value for a group of one or more customers.

    It also applies Discounted Cash Flow.

    Parameters
    ----------
    transaction_prediction_model:
        the model to predict future transactions
    frequency: array_like
        the frequency vector of customers' purchases (denoted x in literature).
    recency: array_like
        the recency vector of customers' purchases (denoted t_x in literature).
    T: array_like
        the vector of customers' age (time since first purchase)
    monetary_value: array_like
        the monetary value vector of customer's purchases (denoted m in literature).
    time: int, optional
        the lifetime expected for the user in months. Default: 12
    discount_rate: float, optional
        the monthly adjusted discount rate. Default: 1

    Returns
    -------
    :obj: Series
        series with customer ids as index and the estimated customer lifetime values as values
    """

    df = pd.DataFrame(index=frequency.index)
    df["clv"] = 0  # initialize the clv column to zeros

    steps = np.arange(1, time + 1)
    factor = {"W": 4.345, "M": 1.0, "D": 30, "H": 30 * 24}[freq]

    for i in steps * factor:
        # since the prediction of number of transactions is cumulative, we have to subtract off the previous periods
        expected_number_of_transactions = transaction_prediction_model.predict(
            i, frequency, recency, T
        ) - transaction_prediction_model.predict(i - factor, frequency, recency, T)
        # sum up the CLV estimates of all of the periods and apply discounted cash flow
        df["clv"] += (monetary_value * expected_number_of_transactions) / (1 + discount_rate) ** (i / factor)

    return df["clv"] # return as a series


def expected_cumulative_transactions(
    model,
    transactions,
    datetime_col,
    customer_id_col,
    t,
    datetime_format=None,
    freq="D",
    set_index_date=False,
    freq_multiplier=1
):
    """
    Get expected and actual repeated cumulative transactions.

    Uses the ``expected_number_of_purchases_up_to_time()`` method from the fitted model
    to predict the number of purchases.

    Parameters
    ----------
    model:
        A fitted lifetimes model
    transactions: :obj: DataFrame
        a Pandas DataFrame containing the transactions history of the customer_id
    datetime_col: string
        the column in transactions that denotes the datetime the purchase was made.
    customer_id_col: string
        the column in transactions that denotes the customer_id
    t: int
        the number of time units since the begining of
        data for which we want to calculate cumulative transactions
    datetime_format: string, optional
        a string that represents the timestamp format. Useful if Pandas can't
        understand the provided format.
    freq: string, optional
        Default 'D' for days, 'W' for weeks, 'M' for months... etc. Full list here:
        http://pandas.pydata.org/pandas-docs/stable/timeseries.html#dateoffset-objects
    set_index_date: bool, optional
        when True set date as Pandas DataFrame index, default False - number of time units
    freq_multiplier: int, optional
        Default 1, could be use to get exact cumulative transactions predicted
        by model, i.e. model trained with freq='W', passed freq to
        expected_cumulative_transactions is freq='D', and freq_multiplier=7.

    Returns
    -------
    :obj: DataFrame
        A dataframe with columns actual, predicted
    """
    
    start_date = pd.to_datetime(transactions[datetime_col], format=datetime_format).min()
    start_period = start_date.to_period(freq)
    observation_period_end = start_period + (t * freq_multiplier)
    
    repeated_and_first_transactions = _find_first_transactions(
            transactions,
            customer_id_col,
            datetime_col,
            datetime_format=datetime_format,
            observation_period_end=observation_period_end,
            freq=freq,
        )

    repeated_and_first_transactions[datetime_col] = pd.Index(repeated_and_first_transactions[datetime_col]).to_timestamp()
    
    repeated_transactions = repeated_and_first_transactions.loc[~repeated_and_first_transactions['first']]
    first_transactions = repeated_and_first_transactions.loc[repeated_and_first_transactions['first']]
    
    #Get dates at proper periodicity
    date_periods = pd.date_range(start_date, periods=t + 1, freq=freq)
    
    #Properly index transactions
    pred_cum_transactions = []
    first_trans_size = first_transactions.groupby(datetime_col).size()
    first_trans_size = first_trans_size.resample(freq).sum()
    
    for i, period in enumerate(date_periods):
        if i % freq_multiplier == 0 and i > 0:
                times = (period - first_trans_size.index) / np.timedelta64(1, freq)
                times = times[times > 0].astype(float) / freq_multiplier
                expected_trans_agg = model.expected_number_of_purchases_up_to_time(times)

                mask = first_trans_size.index < period
                expected_trans = sum(expected_trans_agg * first_trans_size[mask])
                pred_cum_transactions.append(expected_trans)

    valid_dates = pd.Series(repeated_and_first_transactions[datetime_col].unique()).sort_values()
    
    act_trans = repeated_transactions.groupby(datetime_col).size().reindex(valid_dates, fill_value=0)
    act_tracking_transactions = act_trans.resample(freq).sum().reindex(date_periods, fill_value=0)

    act_cum_transactions = []
    for i, period in enumerate(date_periods):
        if i % freq_multiplier == 0 and i > 0:
            sum_trans = act_tracking_transactions.loc[act_tracking_transactions.index < period].sum()
            act_cum_transactions.append(sum_trans)
        
    if set_index_date:
        index = pd.PeriodIndex(date_periods[freq_multiplier - 1 : -1 : freq_multiplier])
    else:
        index = range(0, t // freq_multiplier)

    df_cum_transactions = pd.DataFrame(
        {"actual": act_cum_transactions, "predicted": pred_cum_transactions} , index=index
    )

    return df_cum_transactions

<<<<<<< HEAD
def _save_obj_without_attr(obj, attr_list, path, values_to_save=None):
=======

def _save_obj_without_attr(
    obj, 
    attr_list, 
    path, 
    values_to_save=None
):
>>>>>>> 71d97ba5
    """
    Save object with attributes from attr_list.

    Parameters
    ----------
    obj: obj
        Object of class with __dict__ attribute.
    attr_list: list
        List with attributes to exclude from saving to dill object. If empty
        list all attributes will be saved.
    path: str
        Where to save dill object.
    values_to_save: list, optional
        Placeholders for original attributes for saving object. If None will be
        extended to attr_list length like [None] * len(attr_list)
    """

    if values_to_save is None:
        values_to_save = [None] * len(attr_list)

    saved_attr_dict = {}
    for attr, val_save in zip(attr_list, values_to_save):
        if attr in obj.__dict__:
            item = obj.__dict__.pop(attr)
            saved_attr_dict[attr] = item
            setattr(obj, attr, val_save)

    with open(path, "wb") as out_file:
        dill.dump(obj, out_file)

    for attr, item in saved_attr_dict.items():
        setattr(obj, attr, item)
                                             
def holdout_data(
    transactions,
    customer_id_col,
    datetime_col,
    calibration_period_end,
    observation_period_end,
    freq="D",
    datetime_format=None,
    monetary_value_col=None,
    freq_multiplier=1
):
    """
    Create a summary of each customer over a calibration and holdout period.

    This function creates a summary of each customer over a calibration and
    holdout period (training and testing, respectively).
    It accepts transaction data, and returns a DataFrame of sufficient statistics.

    Parameters
    ----------
    transactions: :obj: DataFrame
        a Pandas DataFrame that contains the customer_id col and the datetime col.
    customer_id_col: string
        the column in transactions DataFrame that denotes the customer_id
    datetime_col:  string
        the column in transactions that denotes the datetime the purchase was made.
    calibration_period_end: :obj: datetime
        a period to limit the calibration to, inclusive.
    observation_period_end: :obj: datetime, optional
         a string or datetime to denote the final date of the study.
         Events after this date are truncated. If not given, defaults to the max 'datetime_col'.
    freq: string, optional
        Default 'D' for days. Other examples: 'W' for weekly.
    datetime_format: string, optional
        a string that represents the timestamp format. Useful if Pandas can't understand
        the provided format.
    monetary_value_col: string, optional
        the column in transactions that denotes the monetary value of the transaction.
        Optional, only needed for customer lifetime value estimation models.
    freq_multiplier: int, optional
        Default 1, could be use to get exact cumulative transactions predicted
        by model, i.e. model trained with freq='W', passed freq to
        expected_cumulative_transactions is freq='D', and freq_multiplier=7.

    Returns
    -------
    :obj: DataFrame
        A dataframe with columns frequency_cal, recency_cal, T_cal, frequency_holdout, duration_holdout
        If monetary_value_col isn't None, the dataframe will also have the columns monetary_value_cal and
        monetary_value_holdout.

    """
    
    transactions[datetime_col] = pd.to_datetime(transactions[datetime_col], format=datetime_format)
    
    select_columns = [customer_id_col, datetime_col]
    if monetary_value_col:
        select_columns.append(monetary_value_col)
    
    # create holdout dataset
    holdout_transactions = transactions.loc[
        (observation_period_end >= transactions[datetime_col]) & (transactions[datetime_col] > calibration_period_end), select_columns
    ]

    if holdout_transactions.empty:
        raise ValueError(
            "There is no data available. Check the `observation_period_end` and  `calibration_period_end` and confirm that values in `transactions` occur prior to those dates."
        )
    
    #Add dummy row to maintain proper freq
    holdout_transactions = holdout_transactions.append({customer_id_col:np.NaN, 
                                                        datetime_col:transactions[datetime_col].min(), 
                                                        monetary_value_col:np.NaN}, 
                                                       ignore_index=True)
    
    #Get holdout frequency
    holdout_summary_data = (
        holdout_transactions.groupby([customer_id_col, pd.Grouper(freq=freq, key=datetime_col)])
        .agg(lambda r: 1)
        .groupby(level=customer_id_col)
        .count()
    )
    
    holdout_summary_data.columns = ["frequency_holdout"]
    
    #Get holdout monetary average
    if monetary_value_col:
        holdout_summary_data["monetary_value_holdout"] = (
            holdout_transactions.groupby([customer_id_col, pd.Grouper(freq=freq, key=datetime_col)])[monetary_value_col]
            .sum()
            .groupby(level=customer_id_col)
            .mean()
        )
    
    #Reindex by transactions to get those who didn't spend in holdout period
    holdout_summary_data = holdout_summary_data.reindex(transactions[customer_id_col].unique())
    holdout_summary_data.fillna(0, inplace=True)

    #Duration
    observation_period_end = (
            pd.to_datetime(observation_period_end, format=datetime_format)
            .to_period(freq)
            .to_timestamp()
        )
    calibration_period_end = (
            pd.to_datetime(calibration_period_end, format=datetime_format)
            .to_period(freq)
            .to_timestamp()
        )
    
    delta_time = (observation_period_end - calibration_period_end) / np.timedelta64(1, freq) / freq_multiplier
    holdout_summary_data["duration_holdout"] = delta_time
    
    return holdout_summary_data

def expected_cumulative_clv(transaction_prediction_model, 
                            spend_prediction_model, 
                            transactions, 
                            calibration_holdout_matrix, 
                            datetime_col, 
                            customer_id_col, 
                            monetary_value_col, 
                            freq,
                            model_freq,
                            datetime_format=None,
                            set_index_date=True):
    """
    Get expected and actual repeated cumulative clv.

    Parameters
    ----------
    transaction_prediction_model: lifetimes model
        A fitted lifetimes model for predicting transactions
    spend_prediction_model: lifetimes model
        A fitted lifetimes model for predicting spend
    transactions: :obj: DataFrame
        a Pandas DataFrame containing the transactions history of the customer_id
    calibration_holdout_matrix: pandas DataFrame
        DataFrame containing the calibration and holdout data for customers
    datetime_col: string
        the column in transactions that denotes the datetime the purchase was made.
    customer_id_col: string
        the column in transactions that denotes the customer_id
    monetary_value_col: str
        The column in transactions that denotes the monetary_value
    freq: str
        Frequency of cumulative clv
    model_freq: str
        Frequency of T for the transaction_prediction_model
    datetime_format: string, optional
        a string that represents the timestamp format. Useful if Pandas can't
        understand the provided format.
    set_index_date: bool, optional
        when True set date as Pandas DataFrame index, default False - number of time units
    freq_multiplier: int, optional
        Default 1, could be use to get exact cumulative transactions predicted
        by model, i.e. model trained with freq='W', passed freq to
        expected_cumulative_transactions is freq='D', and freq_multiplier=7.

    Returns
    -------
    :obj: DataFrame
        A dataframe with columns actual, predicted

    """

    transactions[datetime_col] = (
            pd.Index(
            pd.to_datetime(transactions[datetime_col], format=datetime_format))
                                      .to_period(freq)
                                      .to_timestamp()
        )

    historic_clv = transactions.groupby(datetime_col)[monetary_value_col].sum().cumsum()

    calibration_holdout_matrix_spend = calibration_holdout_matrix.loc[calibration_holdout_matrix['frequency_cal']>0.0]
    
    frequency, recency, T = calibration_holdout_matrix_spend['frequency_cal'], calibration_holdout_matrix_spend['recency_cal'], calibration_holdout_matrix_spend['T_cal']
    monetary_value = spend_prediction_model.conditional_expected_average_profit(frequency, calibration_holdout_matrix_spend['monetary_value_cal'])

    expected_clv = customer_lifetime_value(transaction_prediction_model, 
                                            frequency, 
                                            recency, 
                                            T, 
                                            monetary_value, 
                                            time=historic_clv.shape[0],
                                            freq=freq,
                                            model_freq=model_freq,
                                            discount_rate=0).sum(axis=0)
    expected_clv.index = historic_clv.index

        
    if set_index_date:
        index = historic_clv.index
    else:
        index = range(0, historic_clv.shape[0])

    df_cum_clv = pd.DataFrame({"Holdout":historic_clv,
                  "Predicted":expected_clv},
                 index=index)
    
    return df_cum_clv
    
def customer_lifetime_value(transaction_prediction_model, 
                            frequency, 
                            recency, 
                            T, 
                            monetary_value, 
                            time,
                            freq, 
                            model_freq, 
                            discount_rate=0):
    """
    Compute the average lifetime value across time for a group of one or more customers for any freq.

    Parameters
    ----------
    transaction_prediction_model:
        the model to predict future transactions
    frequency: array_like
        the frequency vector of customers' purchases (denoted x in literature).
    recency: array_like
        the recency vector of customers' purchases (denoted t_x in literature).
    T: array_like
        the vector of customers' age (time since first purchase)
    monetary_value: array_like
        the monetary value vector of customer's purchases (denoted m in literature).
    time: int
        the lifetime expected for the user
    freq: str
        Frequency of cumulative clv
    model_freq: str
        Frequency of T for the transaction_prediction_model
    discount_rate: float, optional
        the monthly adjusted discount rate. Default: 0

    Returns
    -------
    :obj: DataFrame
        DataFrame with customer ids as index, steps as columns and the estimated customer lifetime values as values

    """
    df = pd.DataFrame(index=frequency.index)

    factor = {"M":{"W": 4.345, "M": 1.0, "D": 30, "H": 30 * 24},
              "W":{"W": 1.0, "M": 1/4.345, "D": 7, "H": 7 * 24},
              "D":{"W": 1/7, "M": 1/30, "D": 1, "H": 1 * 24},
              "D":{"W": 1/(7 * 24), "M": 1/(30 * 24), "D": 24, "H": 1}}[freq][model_freq]

    steps = np.arange(1, time + 1) * factor
    df[0] = 0  

    for e, i in enumerate(steps):
        expected_number_of_transactions = (
            transaction_prediction_model.predict(i, frequency, recency, T) - 
            transaction_prediction_model.predict(i - factor, frequency, recency, T)
        )
        df[e+1] = ((monetary_value * expected_number_of_transactions) / (1 + discount_rate) ** (i / factor)) + df.iloc[:,e]

    return df.iloc[:,1:]<|MERGE_RESOLUTION|>--- conflicted
+++ resolved
@@ -666,17 +666,12 @@
 
     return df_cum_transactions
 
-<<<<<<< HEAD
-def _save_obj_without_attr(obj, attr_list, path, values_to_save=None):
-=======
-
 def _save_obj_without_attr(
     obj, 
     attr_list, 
     path, 
     values_to_save=None
 ):
->>>>>>> 71d97ba5
     """
     Save object with attributes from attr_list.
 
@@ -708,8 +703,8 @@
         dill.dump(obj, out_file)
 
     for attr, item in saved_attr_dict.items():
-        setattr(obj, attr, item)
-                                             
+      setattr(obj, attr, item)
+                                                   
 def holdout_data(
     transactions,
     customer_id_col,
@@ -969,4 +964,4 @@
         )
         df[e+1] = ((monetary_value * expected_number_of_transactions) / (1 + discount_rate) ** (i / factor)) + df.iloc[:,e]
 
-    return df.iloc[:,1:]+    return df.iloc[:,1:]
