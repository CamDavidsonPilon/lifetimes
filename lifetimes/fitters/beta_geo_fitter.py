--- conflicted
+++ resolved
@@ -58,7 +58,7 @@
     """
 
     def __init__(
-        self, 
+        self,
         penalizer_coef=0.0
     ):
         """
@@ -68,15 +68,15 @@
         self.penalizer_coef = penalizer_coef
 
     def fit(
-        self, 
-        frequency, 
-        recency, 
-        T, 
-        weights=None, 
-        initial_params=None, 
-        verbose=False, 
-        tol=1e-7, 
-        index=None, 
+        self,
+        frequency,
+        recency,
+        T,
+        weights=None,
+        initial_params=None,
+        verbose=False,
+        tol=1e-7,
+        index=None,
         **kwargs
     ):
         """
@@ -162,11 +162,11 @@
 
     @staticmethod
     def _negative_log_likelihood(
-        log_params, 
-        freq, 
-        rec, 
-        T, 
-        weights, 
+        log_params,
+        freq,
+        rec,
+        T,
+        weights,
         penalizer_coef
     ):
         """
@@ -186,23 +186,6 @@
         params = np.exp(log_params)
         r, alpha, a, b = params
 
-<<<<<<< HEAD
-        A_1 = gammaln(r + freq) - gammaln(r) + r * log(alpha)
-        A_2 = (gammaln(a + b) + gammaln(b + freq) - gammaln(b) -
-               gammaln(a + b + freq))
-        A_3 = -(r + freq) * log(alpha + T)
-
-        d = vconcat[ones_like(freq), (freq > 0)]
-        A_4 = log(a) - log(b + where(freq == 0, 1, freq) - 1) - \
-            (r + freq) * log(rec + alpha) if (a > 0 and (b + where(freq == 0, 1, freq) - 1) > 0 and (rec + alpha) > 0) else 0
-        A_4[isnan(A_4) | isinf(A_4)] = 0
-        penalizer_term = penalizer_coef * sum(np.asarray(params) ** 2)
-        return -(A_1 + A_2 + misc.logsumexp(
-            vconcat[A_3, A_4], axis=1, b=d)).mean() + penalizer_term
-
-    def conditional_expected_number_of_purchases_up_to_time(self, t, frequency,
-                                                            recency, T):
-=======
         A_1 = gammaln(r + freq) - gammaln(r) + r * np.log(alpha)
         A_2 = gammaln(a + b) + gammaln(b + freq) - gammaln(b) - gammaln(a + b + freq)
         A_3 = -(r + freq) * np.log(alpha + T)
@@ -214,13 +197,12 @@
         return -ll.sum() / weights.sum() + penalizer_term
 
     def conditional_expected_number_of_purchases_up_to_time(
-        self, 
-        t, 
-        frequency, 
-        recency, 
+        self,
+        t,
+        frequency,
+        recency,
         T
     ):
->>>>>>> e9b3475e
         """
         Conditional expected number of purchases up to time.
 
@@ -274,9 +256,9 @@
         return numerator / denominator
 
     def conditional_probability_alive(
-        self, 
-        frequency, 
-        recency, 
+        self,
+        frequency,
+        recency,
         T
     ):
         """
@@ -311,8 +293,8 @@
         return np.atleast_1d(np.where(frequency == 0, 1.0, expit(-log_div)))
 
     def conditional_probability_alive_matrix(
-        self, 
-        max_frequency=None, 
+        self,
+        max_frequency=None,
         max_recency=None
     ):
         """
@@ -342,7 +324,7 @@
         ).T
 
     def expected_number_of_purchases_up_to_time(
-        self, 
+        self,
         t
     ):
         """
@@ -375,8 +357,8 @@
         return (a + b - 1) / (a - 1) * (1 - hyp * (alpha / (alpha + t)) ** r)
 
     def probability_of_n_purchases_up_to_time(
-        self, 
-        t, 
+        self,
+        t,
         n
     ):
         r"""
