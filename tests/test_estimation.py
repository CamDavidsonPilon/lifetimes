--- conflicted
+++ resolved
@@ -501,9 +501,6 @@
             original_dataset_with_weights["weights"],
         )
 
-<<<<<<< HEAD
-class TestBetaGeoFitter():
-=======
         npt.assert_array_almost_equal(
             np.array(pnbd_noweights._unload_params("r", "alpha", "s", "beta")),
             np.array(pnbd._unload_params("r", "alpha", "s", "beta")),
@@ -512,7 +509,6 @@
 
 
 class TestBetaGeoFitter:
->>>>>>> 2445a206
     def test_sum_of_scalar_inputs_to_negative_log_likelihood_is_equal_to_array(self):
         bgf = lt.BetaGeoFitter
         x = np.array([1, 3])
